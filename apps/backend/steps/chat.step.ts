--- conflicted
+++ resolved
@@ -18,11 +18,7 @@
     sessionId: z.string().uuid().optional(), // Add optional session ID
     symbols: z.array(z.string()).optional(),
   }),
-<<<<<<< HEAD
-  emits: ['chat.message.created'],
-=======
-  emits: ['chart.requested', 'symbol.detected'],
->>>>>>> 9cc68564
+  emits: ['chat.message.created', 'chart.requested', 'symbol.detected'],
 };
 
 export const handler: Handlers['ChatWithAgent'] = async (req, { logger, state, traceId, emit }) => {
